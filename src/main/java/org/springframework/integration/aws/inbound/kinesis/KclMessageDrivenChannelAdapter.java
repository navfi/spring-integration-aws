--- conflicted
+++ resolved
@@ -299,18 +299,6 @@
 			}
 
 			// checkpoint if needed
-<<<<<<< HEAD
-			if (KclMessageDrivenChannelAdapter.this.checkpointMode == CheckpointMode.batch) {
-				checkpoint(checkpointer);
-			}
-			else if (KclMessageDrivenChannelAdapter.this.checkpointMode == CheckpointMode.periodic) {
-				// Checkpoint once every checkpoint interval.
-				if (System.currentTimeMillis() > nextCheckpointTimeInMillis) {
-					checkpoint(checkpointer);
-					this.nextCheckpointTimeInMillis = System.currentTimeMillis() + checkpointsInterval;
-				}
-			}
-=======
 			if (CheckpointMode.batch.equals(KclMessageDrivenChannelAdapter.this.checkpointMode)) {
 				checkpoint(checkpointer);
 			}
@@ -321,7 +309,6 @@
 				this.nextCheckpointTimeInMillis = System.currentTimeMillis() + checkpointsInterval;
 			}
 
->>>>>>> 79ccf556
 		}
 
 		/**
@@ -334,21 +321,13 @@
 			performSend(prepareMessageForRecord(record, checkpointer), record);
 
 			// checkpoint if needed
-<<<<<<< HEAD
-			if (KclMessageDrivenChannelAdapter.this.checkpointMode == CheckpointMode.record) {
-=======
 			if (CheckpointMode.record.equals(KclMessageDrivenChannelAdapter.this.checkpointMode)) {
->>>>>>> 79ccf556
 				checkpoint(checkpointer);
 			}
 		}
 
-<<<<<<< HEAD
-		private AbstractIntegrationMessageBuilder<Object> prepareMessageForRecord(Record record, IRecordProcessorCheckpointer checkpointer) {
-=======
 		private AbstractIntegrationMessageBuilder<Object> prepareMessageForRecord(Record record,
 				IRecordProcessorCheckpointer checkpointer) {
->>>>>>> 79ccf556
 			Object payload = record.getData().array();
 			Message<?> messageToUse = null;
 
@@ -377,11 +356,7 @@
 				messageBuilder.copyHeadersIfAbsent(messageToUse.getHeaders());
 			}
 
-<<<<<<< HEAD
-			if (CheckpointMode.manual == KclMessageDrivenChannelAdapter.this.checkpointMode) {
-=======
 			if (CheckpointMode.manual.equals(KclMessageDrivenChannelAdapter.this.checkpointMode)) {
->>>>>>> 79ccf556
 				messageBuilder.setHeader(AwsHeaders.CHECKPOINTER, checkpointer);
 			}
 
