--- conflicted
+++ resolved
@@ -1033,19 +1033,10 @@
 			if (CheckpointMode.batch.equals(KinesisMessageDrivenChannelAdapter.this.checkpointMode)) {
 				this.checkpointer.checkpoint();
 			}
-<<<<<<< HEAD
-			else if (CheckpointMode.periodic.equals(KinesisMessageDrivenChannelAdapter.this.checkpointMode)) {
-				// Checkpoint once every checkpoint interval.
-				if (System.currentTimeMillis() > nextCheckpointTimeInMillis) {
-					this.checkpointer.checkpoint();
-					this.nextCheckpointTimeInMillis = System.currentTimeMillis() + checkpointsInterval;
-				}
-=======
 			else if (CheckpointMode.periodic.equals(KinesisMessageDrivenChannelAdapter.this.checkpointMode) &&
 					System.currentTimeMillis() > nextCheckpointTimeInMillis) {
 					this.checkpointer.checkpoint();
 					this.nextCheckpointTimeInMillis = System.currentTimeMillis() + checkpointsInterval;
->>>>>>> 79ccf556
 			}
 		}
 
